--- conflicted
+++ resolved
@@ -111,11 +111,6 @@
                 tests/models/mnist/test_mnist.py::test_mnist_train[data_parallel-full-eval]
                 tests/models/resnet50/test_resnet50.py::test_resnet[data_parallel-full-eval]
                 tests/models/resnet/test_resnet.py::test_resnet[data_parallel-full-eval]
-<<<<<<< HEAD
-                tests/models/dpr/test_dpr.py::test_dpr[data_parallel-full-eval]
-                tests/models/torchvision/test_torchvision_image_classification.py::test_torchvision_image_classification[data_parallel-full-eval-vit_l_16]
-                tests/models/torchvision/test_torchvision_image_classification.py::test_torchvision_image_classification[data_parallel-full-eval-vit_b_16]
-=======
                 tests/models/mnist/test_mnist_n300.py::test_mnist_train[full-eval]
                 tests/models/autoencoder_linear/test_autoencoder_linear_n300.py::test_autoencoder_linear[full-eval]
                 tests/models/MobileNetV2/test_MobileNetV2_n300.py::test_MobileNetV2[full-eval]
@@ -124,7 +119,6 @@
                 tests/models/vit/test_vit_n300.py::test_vit[full-eval]
                 tests/models/segformer/test_segformer_n300.py::test_segformer[full-eval]
                 tests/models/hardnet/test_hardnet_n300.py::test_hardnet[full-eval]
->>>>>>> b91d2c88
             "
           },
           {
