--- conflicted
+++ resolved
@@ -63,11 +63,7 @@
         runs-on: [ n150, p150b ]
         build: [
           {
-<<<<<<< HEAD
             name: "eval_1", tests: "
-=======
-            wh-runner: wormhole_b0, bh-runner: p150, name: "eval_1", pytest-args: "", tests: "
->>>>>>> bdc2c6bf
                   tests/models/distilbert/test_distilbert.py::test_distilbert[full-distilbert-base-uncased-eval]
                   tests/models/mlpmixer/test_mlpmixer.py::test_mlpmixer[full-eval]
                   tests/models/yolov3/test_yolov3.py::test_yolov3[full-eval]
@@ -77,11 +73,7 @@
             "
           },
           {
-<<<<<<< HEAD
             name: "eval_2", tests: "
-=======
-            wh-runner: wormhole_b0, bh-runner: p150, name: "eval_2", pytest-args: "", tests: "
->>>>>>> bdc2c6bf
                   tests/models/mnist/test_mnist.py::test_mnist_train[single_device-full-eval]
                   tests/models/MobileNetV2/test_MobileNetV2.py::test_MobileNetV2[full-eval]
                   tests/models/openpose/test_openpose_v2.py::test_openpose_v2[full-eval]
@@ -95,11 +87,7 @@
             "
           },
           {
-<<<<<<< HEAD
             name: "eval_3", tests: "
-=======
-            wh-runner: wormhole_b0, bh-runner: p150, name: "eval_3", pytest-args: "", tests: "
->>>>>>> bdc2c6bf
                   tests/models/albert/test_albert_masked_lm.py::test_albert_masked_lm[single_device-full-albert-xxlarge-v2-eval]
                   tests/models/torchvision/test_torchvision_image_classification.py::test_torchvision_image_classification[single_device-full-eval-regnet_y_400mf]
                   tests/models/torchvision/test_torchvision_image_classification.py::test_torchvision_image_classification[single_device-full-eval-regnet_y_800mf]
@@ -111,13 +99,8 @@
             "
           },
           {
-<<<<<<< HEAD
             name: "eval_4", tests: "
                   tests/models/llama/test_llama_3b.py::test_llama_3b[full-meta-llama/Llama-3.2-3B-eval]
-=======
-            wh-runner: wormhole_b0, bh-runner: p150, name: "eval_4", pytest-args: "", tests: "
-                  tests/models/llama/test_llama_3b.py::test_llama_3b[full-eval]
->>>>>>> bdc2c6bf
                   tests/models/torchvision/test_torchvision_image_classification.py::test_torchvision_image_classification[single_device-full-eval-regnet_x_400mf]
                   tests/models/torchvision/test_torchvision_image_classification.py::test_torchvision_image_classification[single_device-full-eval-regnet_x_800mf]
                   tests/models/torchvision/test_torchvision_image_classification.py::test_torchvision_image_classification[single_device-full-eval-regnet_x_1_6gf]
@@ -129,11 +112,7 @@
             "
           },
           {
-<<<<<<< HEAD
             name: "eval_5", tests: "
-=======
-            wh-runner: wormhole_b0, bh-runner: p150, name: "eval_5", pytest-args: "", tests: "
->>>>>>> bdc2c6bf
                 tests/models/perceiver_io/test_perceiver_io.py::test_perceiver_io[full-eval]
                 tests/models/torchvision/test_torchvision_image_classification.py::test_torchvision_image_classification[single_device-full-eval-mobilenet_v2]
                 tests/models/torchvision/test_torchvision_image_classification.py::test_torchvision_image_classification[single_device-full-eval-mobilenet_v3_small]
@@ -151,7 +130,6 @@
             "
           },
           {
-<<<<<<< HEAD
             name: "tt-xla-eager", tests: "
                 tests/experimental/test_torch_xla_basic.py
                 tests/experimental/models/Qwen/test_qwen2_causal_lm.py::test_qwen2_causal_lm_eager
@@ -165,9 +143,6 @@
         # This test group needs to be moved. This will be done once multichip tests are refactored: #780
         - runs-on: n300
           build: { name: "eval_6", tests: "
-=======
-            wh-runner: n300, name: "eval_6", pytest-args: "", tests: "
->>>>>>> bdc2c6bf
                 tests/torch/test_basic_async.py
                 tests/torch/test_basic_multichip.py
                 tests/models/mnist/test_mnist.py::test_mnist_train[data_parallel-full-eval]
@@ -182,10 +157,9 @@
                 tests/models/vit/test_vit_n300.py::test_vit[full-large-eval]
                 tests/models/segformer/test_segformer_n300.py::test_segformer[full-eval]
                 tests/models/hardnet/test_hardnet_n300.py::test_hardnet[full-eval]
-<<<<<<< HEAD
             " }
         - runs-on: n300
-          build: { name: "eval_6_highmem_quarantine", tests: "
+          build: { name: "eval_6_highmem_quarantine", pytest-args: "--forked", tests: "
                 tests/models/llama/test_llama_7b_pipeline_parallel.py::test_llama_7b_pipeline_parallel[huggyllama/llama-7b-eval]
                 tests/models/falcon/test_falcon3_7b_10b_pipeline_parallel.py::test_falcon_pipeline_parallel[full-tiiuae/Falcon3-7B-Base-eval]
                 tests/models/falcon/test_falcon3_7b_10b_pipeline_parallel.py::test_falcon_pipeline_parallel[full-tiiuae/Falcon3-10B-Base-eval]
@@ -196,30 +170,6 @@
     runs-on: ${{ format(needs.setup.outputs.runner_name_format, matrix.runs-on) }}
 
     name: "test exec ${{ matrix.runs-on }} (${{ matrix.build.name }})"
-=======
-            "
-          },
-          {
-            wh-runner: high-memory-n300, name: "eval_6_highmem_quarantine", pytest-args: "--forked", tests: "
-              tests/models/llama/test_llama_7b_pipeline_parallel.py::test_llama_7b_pipeline_parallel[huggyllama/llama-7b-eval]
-              tests/models/falcon/test_falcon3_7b_10b_pipeline_parallel.py::test_falcon_pipeline_parallel[full-tiiuae/Falcon3-7B-Base-eval]
-              tests/models/falcon/test_falcon3_7b_10b_pipeline_parallel.py::test_falcon_pipeline_parallel[full-tiiuae/Falcon3-10B-Base-eval]
-              tests/models/llama/test_llama_7b_generative_pipeline_parallel.py::test_llama_7b_generative_pipeline_parallel
-            "
-          },
-          {
-            wh-runner: wormhole_b0, bh-runner: p150, name: "tt-xla-eager", pytest-args: "", tests: "
-              tests/experimental/test_torch_xla_basic.py
-              tests/experimental/models/Qwen/test_qwen2_causal_lm.py::test_qwen2_causal_lm_eager
-              tests/experimental/models/llama/test_llama_3b.py::test_llama_3b_eager
-              tests/experimental/models/mistral/test_mistral.py::test_mistral3b_eager
-              tests/experimental/models/resnet50/test_resnet50.py::test_resnet_eager
-            "
-          },
-        ]
-    runs-on: ${{ matrix.runner == 'wormhole' && matrix.build.wh-runner || matrix.runner == 'blackhole' && matrix.build.bh-runner  || 'wormhole_b0'}}
-    name: "test exec ${{ matrix.runner == 'wormhole' && 'wh' || matrix.runner == 'blackhole' && 'bh' || 'unk' }} (${{ matrix.build.name }})"
->>>>>>> bdc2c6bf
 
     container:
       image: ${{ needs.setup.outputs.container_image }}
