--- conflicted
+++ resolved
@@ -116,8 +116,7 @@
         export LD_LIBRARY_PATH="/opt/ttmlir-toolchain/lib/:${{ steps.strings.outputs.install-output-dir }}/lib:${{ steps.strings.outputs.build-output-dir }}/lib:./lib/:${LD_LIBRARY_PATH}"
         pytest -v \
                   tests/models/autoencoder_linear/test_autoencoder_linear.py::test_autoencoder_linear[full-eval] \
-                  tests/models/distilbert/test_distilbert.py::test_distilbert[full-distilbert-base-uncased-eval] \
-<<<<<<< HEAD
+                  # tests/models/distilbert/test_distilbert.py::test_distilbert[full-distilbert-base-uncased-eval] \
                   # tests/models/mlpmixer/test_mlpmixer.py::test_mlpmixer[full-eval] \
                   # tests/models/mnist/test_mnist.py::test_mnist_train[full-eval] \
                   # tests/models/MobileNetV2/test_MobileNetV2.py::test_MobileNetV2[full-eval] \
@@ -126,6 +125,8 @@
                   # tests/models/resnet/test_resnet.py::test_resnet[full-eval] \
                   # tests/models/resnet50/test_resnet50.py::test_resnet[full-eval] \
                   # tests/models/yolov3/test_yolov3.py::test_yolov3[full-eval] \
+                  # tests/models/albert/test_albert_masked_lm.py::test_albert_masked_lm[full-albert/albert-xxlarge-v2-eval] \
+                  # tests/models/llama/test_llama.py::test_llama[full-eval] \
                   # tests/models/torchvision/test_torchvision_image_classification.py::test_torchvision_image_classification[full-mobilenet_v2] \
                   # tests/models/torchvision/test_torchvision_image_classification.py::test_torchvision_image_classification[full-mobilenet_v3_small] \
                   # tests/models/torchvision/test_torchvision_image_classification.py::test_torchvision_image_classification[full-mobilenet_v3_large] \
@@ -153,49 +154,9 @@
                   # tests/models/torchvision/test_torchvision_image_classification.py::test_torchvision_image_classification[full-regnet_x_8gf] \
                   # tests/models/torchvision/test_torchvision_image_classification.py::test_torchvision_image_classification[full-regnet_x_16gf] \
                   # tests/models/torchvision/test_torchvision_image_classification.py::test_torchvision_image_classification[full-regnet_x_32gf] \
-           --junit-xml=${{ steps.strings.outputs.test_report_path_models }} \
+           --junit-xml=${{ steps.strings.outputs.test_report_path_models }}
            --cov=tests/models --cov-append
 
-=======
-                  tests/models/mlpmixer/test_mlpmixer.py::test_mlpmixer[full-eval] \
-                  tests/models/mnist/test_mnist.py::test_mnist_train[full-eval] \
-                  tests/models/MobileNetV2/test_MobileNetV2.py::test_MobileNetV2[full-eval] \
-                  tests/models/openpose/test_openpose_v2.py::test_openpose_v2[full-eval] \
-                  tests/models/perceiver_io/test_perceiver_io.py::test_perceiver_io[full-eval] \
-                  tests/models/resnet/test_resnet.py::test_resnet[full-eval] \
-                  tests/models/resnet50/test_resnet50.py::test_resnet[full-eval] \
-                  tests/models/yolov3/test_yolov3.py::test_yolov3[full-eval] \
-                  tests/models/albert/test_albert_masked_lm.py::test_albert_masked_lm[full-albert/albert-xxlarge-v2-eval] \
-                  tests/models/llama/test_llama.py::test_llama[full-eval] \
-                  tests/models/torchvision/test_torchvision_image_classification.py::test_torchvision_image_classification[full-mobilenet_v2] \
-                  tests/models/torchvision/test_torchvision_image_classification.py::test_torchvision_image_classification[full-mobilenet_v3_small] \
-                  tests/models/torchvision/test_torchvision_image_classification.py::test_torchvision_image_classification[full-mobilenet_v3_large] \
-                  tests/models/torchvision/test_torchvision_image_classification.py::test_torchvision_image_classification[full-resnet18] \
-                  tests/models/torchvision/test_torchvision_image_classification.py::test_torchvision_image_classification[full-resnet34] \
-                  tests/models/torchvision/test_torchvision_image_classification.py::test_torchvision_image_classification[full-resnet50] \
-                  tests/models/torchvision/test_torchvision_image_classification.py::test_torchvision_image_classification[full-resnet101] \
-                  tests/models/torchvision/test_torchvision_image_classification.py::test_torchvision_image_classification[full-resnet152] \
-                  tests/models/torchvision/test_torchvision_image_classification.py::test_torchvision_image_classification[full-resnext50_32x4d] \
-                  tests/models/torchvision/test_torchvision_image_classification.py::test_torchvision_image_classification[full-resnext101_32x8d] \
-                  tests/models/torchvision/test_torchvision_image_classification.py::test_torchvision_image_classification[full-resnext101_64x4d] \
-                  tests/models/torchvision/test_torchvision_image_classification.py::test_torchvision_image_classification[full-wide_resnet50_2] \
-                  tests/models/torchvision/test_torchvision_image_classification.py::test_torchvision_image_classification[full-wide_resnet101_2] \
-                  tests/models/torchvision/test_torchvision_image_classification.py::test_torchvision_image_classification[full-regnet_y_400mf] \
-                  tests/models/torchvision/test_torchvision_image_classification.py::test_torchvision_image_classification[full-regnet_y_800mf] \
-                  tests/models/torchvision/test_torchvision_image_classification.py::test_torchvision_image_classification[full-regnet_y_1_6gf] \
-                  tests/models/torchvision/test_torchvision_image_classification.py::test_torchvision_image_classification[full-regnet_y_3_2gf] \
-                  tests/models/torchvision/test_torchvision_image_classification.py::test_torchvision_image_classification[full-regnet_y_8gf] \
-                  tests/models/torchvision/test_torchvision_image_classification.py::test_torchvision_image_classification[full-regnet_y_16gf] \
-                  tests/models/torchvision/test_torchvision_image_classification.py::test_torchvision_image_classification[full-regnet_y_32gf] \
-                  tests/models/torchvision/test_torchvision_image_classification.py::test_torchvision_image_classification[full-regnet_x_400mf] \
-                  tests/models/torchvision/test_torchvision_image_classification.py::test_torchvision_image_classification[full-regnet_x_800mf] \
-                  tests/models/torchvision/test_torchvision_image_classification.py::test_torchvision_image_classification[full-regnet_x_1_6gf] \
-                  tests/models/torchvision/test_torchvision_image_classification.py::test_torchvision_image_classification[full-regnet_x_3_2gf] \
-                  tests/models/torchvision/test_torchvision_image_classification.py::test_torchvision_image_classification[full-regnet_x_8gf] \
-                  tests/models/torchvision/test_torchvision_image_classification.py::test_torchvision_image_classification[full-regnet_x_16gf] \
-                  tests/models/torchvision/test_torchvision_image_classification.py::test_torchvision_image_classification[full-regnet_x_32gf] \
-           --junit-xml=${{ steps.strings.outputs.test_report_path_models }}
->>>>>>> 7bab2e95
     - name: Upload Test Report Models
       uses: actions/upload-artifact@v4
       if: success() || failure()
