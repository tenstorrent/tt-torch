--- conflicted
+++ resolved
@@ -94,12 +94,8 @@
               tests/models/torchvision/test_torchvision_image_classification.py::test_torchvision_image_classification[op_by_op-swin_b]
               tests/models/gpt_neo/test_gpt_neo.py::test_gpt_neo
               tests/models/falcon/test_falcon.py::test_falcon
-<<<<<<< HEAD
               tests/models/mamba/test_mamba.py::test_mamba[op_by_op-state-spaces/mamba-790m-hf-eval]
-=======
-              tests/models/mamba/test_mamba.py::test_mamba[state-spaces/mamba-790m-hf]
               tests/models/deepseek/test_deepseek_qwen.py::test_deepseek_qwen
->>>>>>> e2c1cb33
               "
           },
         ]
