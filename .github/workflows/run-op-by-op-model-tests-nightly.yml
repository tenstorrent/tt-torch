--- conflicted
+++ resolved
@@ -141,20 +141,21 @@
               "
           },
           {
-<<<<<<< HEAD
+
+            runs-on: wormhole_b0, name: "mistral", tests: "
+              tests/models/mistral/test_mistral.py::test_mistral[op_by_op_torch-mistral7b-eval]
+              tests/models/mistral/test_mistral.py::test_mistral[op_by_op_torch-ministral8b-eval]
+              "
+          },
+          {
+            runs-on: wormhole_b0, name: "pixtral", tests: "
+              tests/models/mistral/test_pixtral.py::test_pixtral[op_by_op_torch-eval]
+              "
+          },
+          {
             runs-on: wormhole_b0, name: "Flux", tests: "
               tests/models/flux/test_flux.py::test_flux[op_by_op_torch-flux_schnell-eval]
               tests/models/flux/test_flux.py::test_flux[op_by_op_torch-flux_dev-eval]
-=======
-            runs-on: wormhole_b0, name: "mistral", tests: "
-              tests/models/mistral/test_mistral.py::test_mistral[op_by_op_torch-mistral7b-eval]
-              tests/models/mistral/test_mistral.py::test_mistral[op_by_op_torch-ministral8b-eval]
-              "
-          },
-          {
-            runs-on: wormhole_b0, name: "pixtral", tests: "
-              tests/models/mistral/test_pixtral.py::test_pixtral[op_by_op_torch-eval]
->>>>>>> 992ceaf7
               "
           }
         ]
