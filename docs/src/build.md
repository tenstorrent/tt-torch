--- conflicted
+++ resolved
@@ -5,12 +5,7 @@
  - clang 17
  - Ninja
  - CMake >= 3.30
-<<<<<<< HEAD
- - python 3.11
-=======
- - git LFS
  - python 3.10
->>>>>>> d6e8048c
 
 On Ubuntu 22.04 systems these can be installed using the following commands:
 
