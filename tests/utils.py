# SPDX-FileCopyrightText: (c) 2024 Tenstorrent AI ULC
#
# SPDX-License-Identifier: Apache-2.0
import os
import torch
import pytest
import requests
import onnx
from transformers.cache_utils import DynamicCache, _flatten_dynamic_cache
from onnx.tools import update_model_dims
import gc
from transformers.cache_utils import DynamicCache
import onnxruntime
import numpy as np
import collections
import re
from typing import List, Dict, Tuple
from tt_torch.dynamo.backend import backend, BackendOptions
from tt_torch.onnx_compile import compile_onnx
from tt_torch.tools.utils import (
    CompilerConfig,
    CompileDepth,
    prepare_inference_session,
    onnx_output_to_torch,
    torch_input_to_onnx,
    with_torch_dynamo_cleanup,
)
import warnings
import json
from onnx import version_converter
from pathlib import Path
from tt_torch.tools.verify import verify_against_golden
from tt_torch.tools.utils import RuntimeIntermediate, OpByOpBackend
from tt_torch.tools.device_manager import DeviceManager
import io
import csv
import os
import tt_mlir


def skip_full_eval_test(
    record_property,
    compiler_config,
    model_name,
    bringup_status,
    reason,
    model_group="generality",
    model_name_filter=None,
):
    """
    Helper function to skip a test when frontend has issues and record properties.
    Only skips the test if compile depth is EXECUTE.

    Args:
        record_property: The record_property handle from pytest
        compiler_config: Compiler config to check the compile depth
        model_name: The name of the model being tested
        bringup_status: The bringup status of the test (FAILED_FE_COMPILATION, FAILED_TTMLIR_COMPILATION, FAILED_RUNTIME, INCORRECT_RESULT, PASSED)
        reason: The reason for skipping the test
        model_group: The model group (default: "generality")
        model_name_filter: Either a string or a list of strings. If provided, the test will only be skipped if model_name matches exactly (string) or is in the list (list of strings)
    Returns:
        bool: True if test was skipped, False otherwise
    """

    # If there is a model name filter applied, and the model name passed herein does not match,
    #   then run the test as normal. Useful for parameterized tests.
    if model_name_filter is not None:
        if isinstance(model_name_filter, list):
            # If it's a list, only skip if the model_name is in the list
            if model_name not in model_name_filter:
                return False
        elif model_name_filter != model_name:
            # If it's a string, only skip if the model_name matches exactly
            return False

    if compiler_config.compile_depth == CompileDepth.EXECUTE:
        record_property(
            "tags",
            {
                "bringup_status": bringup_status,
                "model_name": model_name,
            },
        )
        record_property("group", model_group)

        pytest.skip(reason=reason)
        return True
    return False


def clear_dynamo_cache():
    # taken from/ inspired by: https://github.com/pytorch/pytorch/issues/107444
    import torch._dynamo as dynamo

    dynamo.reset()  # clear cache
    gc.collect()


class ModelTester:
    def __init__(
        self,
        model_name,
        mode,
        required_pcc=0.99,
        required_atol=None,
        relative_atol=None,
        compiler_config=None,
        assert_pcc=True,
        assert_atol=True,
        run_generate=False,
        record_property_handle=None,
        model_group="generality",
        is_token_output=False,
        model_name_suffix="",
        devices=None,
        data_parallel_mode=False,
    ):
        """
        Initializes the ModelTester.
        Args:
            model_name (str): Name of the model.
            mode (str): "train" or "eval" mode.
            required_pcc (float, optional): Required Pearson Correlation Coefficient for verification. Defaults to 0.99.
            required_atol (float, optional): Required absolute tolerance for verification. Defaults to None.
            relative_atol (float, optional): Required relative absolute tolerance for verification. Defaults to None.
            compiler_config (CompilerConfig, optional): Configuration for the compiler. Defaults to None.
            assert_pcc (bool, optional): Whether to assert PCC during verification. Defaults to True.
            assert_atol (bool, optional): Whether to assert ATOL during verification. Defaults to True.
            run_generate (bool, optional): If True, the model's `generate` method will be called for inference.
                                            This is typically used for generative models. Defaults to False.
            record_property_handle (pytest.fixture, optional): Pytest fixture to record properties. Defaults to None.
            model_group (str, optional): Group the model belongs to. Defaults to "generality".
            is_token_output (bool, optional): Flag indicating if the model output is in token form, requiring decoding. Defaults to False.
            model_name_suffix (str, optional): Suffix to append to the model name for recording. Defaults to "".
            devices (List[torch.device] or torch.device, optional): A single `torch.device` or a list of `torch.device`
                                                                    objects to use for compilation and execution. If
                                                                    `data_parallel_mode` is True and `devices` is None,
                                                                    all available devices will be acquired. Defaults to None.
            data_parallel_mode (bool, optional): If True, the model will be compiled and run in a data-parallel fashion
                                                    across the specified `devices`. This mode does not support op-by-op
                                                    compilation or execution. Defaults to False.
        """
        if mode not in ["train", "eval"]:
            raise ValueError(f"Current mode is not supported: {mode}")
        self.model_name = model_name
        self.mode = mode
        self.data_parallel_mode = data_parallel_mode
        self.framework_model = self._load_model()
        self.is_token_output = is_token_output
        if is_token_output and not hasattr(self, "tokenizer"):
            raise ValueError(
                "is_token_output is set to True. Please set `self.tokenizer` inside _load_model method."
            )
        self.compiled_models = []
        self.devices = devices
        self.inputs = self._load_inputs()

        self.required_pcc = required_pcc
        self.assert_pcc = assert_pcc
        self.assert_atol = assert_atol

        if (required_atol is None) and (relative_atol is None):
            print(
                "Neither required_atol, or relative_atol is provided. Setting required_atol=0.01."
            )
            required_atol = 0.01

        assert (required_atol is not None) != (
            relative_atol is not None
        ), "Exactly one of required_atol or relative_atol should be provided."

        self.required_atol = required_atol
        self.relative_atol = relative_atol
        self.run_generate = run_generate  # a model can be generative or discriminative, if `run_generate=True` you invoke `model.generate(**inputs)
        self.golden_outputs = None
        if compiler_config is None:
            compiler_config = CompilerConfig()
        self.compiler_config = compiler_config
        self.compiler_config.model_name = model_name
        self.compiler_config.model_group = model_group

        self.record_property = record_property_handle
        self.compiler_config.record_property = record_property_handle
        self.parent_device = None
        if self.data_parallel_mode:
            assert self.compiler_config.compile_depth not in (
                CompileDepth.COMPILE_OP_BY_OP,
                CompileDepth.EXECUTE_OP_BY_OP,
            ), "Data parallel mode does not support op-by-op compilation or execution."
            if self.devices is None:
                # If user doesn't provide any devices, acquire all devices on board
                (
                    self.parent_device,
                    self.devices,
                ) = DeviceManager.acquire_available_devices()

        self.record_tag_cache = {}  # Holds for tags to be written out at finalize()

        self.record_property("model_name", model_name + model_name_suffix)
        self.record_property("frontend", "tt-torch")
        self.record_property("owner", "tt-torch")
        self.record_property("group", model_group)

        self.record_tag_cache["model_name"] = model_name + model_name_suffix
        self.record_tag_cache["frontend"] = "tt-torch"

        print("[MODEL NAME]", model_name + model_name_suffix)

        self.record_tag_cache["required_pcc"] = self.required_pcc
        # Avoid introducing conditional logic in DB to handle separate cases
        self.record_tag_cache["required_atol"] = (
            self.required_atol if self.required_atol is not None else self.relative_atol
        )

        # Postgres jsonb requires lowercased booleans. Pipeline transform from Python->XML->Python->JSON eventually lowercases these
        self.record_tag_cache["is_asserting_pcc"] = self.assert_pcc
        self.record_tag_cache["is_asserting_atol"] = self.assert_atol

        # configs should be set at test start, so they can be flushed immediately
        self.record_property(
            "config",
            {
                "compiler_config": compiler_config.to_dict(),
<<<<<<< HEAD
                "parallelism": "data_parallel"
                if data_parallel_mode
                else "single_device",
=======
                "parallelism": self.get_parallelism(),
>>>>>>> b91d2c88
            },
        )

    def _load_model(self):
        raise NotImplementedError(
            "This method should be implemented in the derived class"
        )

    def _load_inputs(self):
        raise NotImplementedError(
            "This method should be implemented in the derived class"
        )

    def _extract_outputs(self, output_object):
        if isinstance(output_object, torch.Tensor):
            return (output_object,)
        elif isinstance(output_object, (int, float)):
            return (torch.tensor(output_object),)
        elif isinstance(output_object, str):
            return (output_object,)
        elif isinstance(output_object, (tuple, list)):

            def flatten_tensor_lists(obj):
                flattened = []
                for item in obj:
                    if isinstance(item, torch.Tensor):
                        flattened.append(item)
                    elif isinstance(item, (np.ndarray)):
                        flattened.append(torch.from_numpy(item))
                    elif np.isscalar(item):
                        flattened.append(torch.tensor(item))
                    elif isinstance(item, (tuple, list)):
                        flattened.extend(flatten_tensor_lists(item))
                    else:
                        raise NotImplementedError(
                            f"Item type: ({type(item)}) is not a torch.Tensor or list/tuple of torch.Tensors"
                        )
                return flattened

            try:
                flattened_tensors = flatten_tensor_lists(output_object)
                return tuple(flattened_tensors)
            except NotImplementedError as e:
                raise e
        elif hasattr(output_object, "to_tuple"):

            def flatten(t):
                if isinstance(t, DynamicCache):
                    # `DynamicCache` is most usually returned for generative models, regardless of whether `model(**inputs)` or `model.generate(**inputs)` is called.
                    # `_flatten_dynamic_cache` returns a tuple where the first element is a list of tensors and the second element is a list of `['key_cache', 'value_cache']`
                    # The first element is enough, so we only use that. It is a list so we need to `flatten` it.
                    return flatten(_flatten_dynamic_cache(t)[0])
                elif not isinstance(t, (tuple, list)):
                    return (t,)
                else:
                    # Flatten nested lists/tuples
                    flattened = []
                    for item in t:
                        flattened.extend(flatten(item))
                    return tuple(flattened)

            return flatten(output_object.to_tuple())

        raise NotImplementedError(
            f"Output object type: ({type(output_object)}) is not a torch.Tensor, tuple[torch.Tensor], or list[torch.Tensor], nor does it implement to_tuple. Please implement _extract_outputs in the derived class."
        )

    def get_golden_outputs(self, model, inputs):
        if self.golden_outputs is not None:
            return self.golden_outputs

        self.golden_outputs = self.run_model(model, inputs)
        return self.golden_outputs

    def compile_models_for_data_parallel(self, model, compiler_config):
        compiled_models = []
        for device in self.devices:
            compiled_models.append(
                self.compile_model(model, compiler_config, True, device)
            )
        self.compiled_models = compiled_models
        return compiled_models

    def compile_model(
        self, model, compiler_config, data_parallel_mode=False, device_override=None
    ):

        clear_dynamo_cache()
        device = None
        if self.devices is not None and not data_parallel_mode:
            assert (
                isinstance(self.devices, list) and len(self.devices) == 1
            ), "Only a single device may be provided when data_parallel_mode = False"
            device = self.devices[0]
        if device_override:
            device = device_override
        options = BackendOptions()
        options.compiler_config = compiler_config
        options.devices = [device]
        options.async_mode = data_parallel_mode
        # compile forward pass for generative models, the model itself for discriminative
        if self.run_generate:
            model.forward = torch.compile(
                model.forward, backend=backend, dynamic=False, options=options
            )
        else:
            model = torch.compile(
                model, backend=backend, dynamic=False, options=options
            )
        self.compiled_models.append(model)
        return model

    def run_model(self, model, inputs):
        # call function is determined based on generative vs discriminative
        call_fn = model.generate if self.run_generate else model
        if isinstance(inputs, collections.abc.Mapping):
            return call_fn(**inputs)
        elif isinstance(inputs, collections.abc.Sequence):
            return call_fn(*inputs)
        else:
            return call_fn(inputs)

    def append_fake_loss_function(self, outputs):
        # Using `torch.mean` as the loss function for testing purposes.
        #
        # Loss functions typically produce a scalar loss, and `torch.mean`
        # is one valid option in this category. While it may not be the best
        # choice for training effective models, it simplifies our testing process.
        #
        # Since our goal is to verify gradient computation rather than to
        # train a high-performing model, applying `torch.mean` uniformly
        # across all models under test eases the testing procedure.
        if str(type(outputs)) in [
            "<class 'torch.Tensor'>",
            "<class 'core.TorchTensor'>",
        ]:
            return torch.mean(outputs)
        else:
            raise ValueError(
                f"append_fake_loss_function: Current outputs type is not supported: {type(outputs)}"
            )

    def set_inputs_train(self, inputs):
        if type(inputs) == torch.Tensor:
            # Setting input tensor's `requires_grad` attribute to true.
            #
            # This allows us to use the gradient of the input as the golden result for the training process.
            # For further details, refer to the file `conftest.py` regarding the rationale behind.
            inputs.requires_grad_(True)
        else:
            raise ValueError(
                f"set_inputs_train: Current inputs type is not supported: {type(inputs)}"
            )
        return inputs

    def get_results_train(self, model, inputs, outputs):
        # Why `inputs.requires_grad`?
        #
        # Backward pass computes gradients for all trainable weight tensors.
        # However, verifying every gradient can be costly, especially for
        # large models with many parameters.
        #
        # Instead of checking each gradient, we check the gradient
        # of the "model input" tensor only. Computing the input gradient
        # serves as an indicator for the health of all other gradients.
        # Based on the "chain rule", the input gradient depends on all other
        # gradients, so any incorrect gradient computation should reflect here.
        if type(inputs) == torch.Tensor:
            results = inputs.grad
        elif type(inputs) == dict:
            results = {k: v.grad for k, v in inputs.items()}
        else:
            raise ValueError(
                f"get_results_train: Current inputs type is not supported: {type(inputs)}"
            )
        return results

    def test_model_train(self, on_device=True):
        # Fixing the random seed for reproducibility to ease debugging.
        #
        # Training processes involve more randomness compared to evaluation,
        # such as random initialization of weights.
        # Setting a fixed random seed is crucial for consistent testing
        # and debugging during the training process.
        torch.manual_seed(99)
        model = self.framework_model.train()
        inputs = self.set_inputs_train(self.inputs)
        if on_device == True:
            model = self.compile_model(model, self.compiler_config)
        outputs = self.run_model(model, inputs)
        loss = self.append_fake_loss_function(outputs)
        loss.backward()
        # Again, use the gradient of the input (`test_input.grad`) as the golden result for the training process.
        results = self.get_results_train(model, inputs, outputs)
        return results

    def verify_outputs(self, golden, outputs):

        # Only do golden check if running EXECUTE. Limited value comparing in other situations.
        if self.compiler_config.compile_depth != CompileDepth.EXECUTE:
            print(f"Skipping golden check for {self.compiler_config.compile_depth}")
            return

        assert type(outputs) == type(
            golden
        ), "Expecting the type of both calculated and golden to be identical. Whether that be a tensor, list, dictonary, etc."

        golden_tensors, output_tensors = (), ()

        if isinstance(golden, (tuple, list)):
            for golden_item, output_item in zip(golden, outputs):
                assert type(golden_item) == type(
                    output_item
                ), "Expecting the type of each item in outputs and golden to be identical."
                if isinstance(golden_item, dict):
                    # Verify the keys are the same and extract outputs from dict values
                    sorted_golden = sorted(golden_item.items())
                    sorted_outputs = sorted(output_item.items())
                    for (g_k, g_v), (o_k, o_v) in zip(sorted_golden, sorted_outputs):
                        assert g_k == o_k, f"Keys do not match: {g_k} vs {o_k}"
                        golden_tensors += self._extract_outputs(g_v)
                        output_tensors += self._extract_outputs(o_v)
                else:
                    golden_tensors += self._extract_outputs(golden_item)
                    output_tensors += self._extract_outputs(output_item)
        else:
            golden_tensors = self._extract_outputs(golden)
            output_tensors = self._extract_outputs(outputs)

        pccs, atols, passed_pcc, passed_atol = verify_against_golden(
            golden_tensors,
            output_tensors,
            self.assert_pcc,
            self.assert_atol,
            self.required_pcc,
            self.required_atol,
            self.relative_atol,
        )
        self.record_tag_cache["pccs"] = pccs
        self.record_tag_cache["atols"] = atols
        if passed_pcc and passed_atol:
            self.record_property("achieved_compile_depth", "PASSED")

    def get_framework_model(self):
        model = (
            self.framework_model.eval()
            if hasattr(self.framework_model, "eval")
            else self.framework_model
        )
        if hasattr(model, "can_generate") and model.can_generate():
            if not self.run_generate:
                print(
                    "Warning: Model is generative but `run_generate=False`. This will run `model(**inputs)` instead of `model.generate(**inputs)`"
                )
        else:
            assert (
                not self.run_generate
            ), "Model is not generative but `run_generate=True` Please disable `run_generate`"

        return model

    def test_model_eval(self, on_device=True, assert_eval_token_mismatch=True):
        if (
            self.compiler_config.compile_depth == CompileDepth.COMPILE_OP_BY_OP
            or self.compiler_config.compile_depth == CompileDepth.EXECUTE_OP_BY_OP
        ):
            return self._test_model_eval_op_by_op(on_device)
        if self.data_parallel_mode:
            outputs = self._test_model_eval_data_parallel(assert_eval_token_mismatch)
            assert len(outputs) == len(self.devices), "Num outputs != num devices"
            return outputs
        return self._test_model_eval_base(on_device, assert_eval_token_mismatch)

    def _verify_full_execution_output(
        self, device_output, golden_output, assert_eval_token_mismatch
    ):
        """
        This function verifies a single device's output tensors against the golden tensors
        (found by running the model on the CPU). This should only be used during full
        model execution, and not in op-by-op mode.
        """
        if self.is_token_output:
            decoded_outputs = self.tokenizer.batch_decode(
                device_output, skip_special_tokens=True
            )
            decoded_golden = self.tokenizer.batch_decode(
                golden_output, skip_special_tokens=True
            )
            if assert_eval_token_mismatch:
                assert (
                    decoded_outputs == decoded_golden
                ), f'Output mismatch: calculated: "{decoded_outputs} vs golden: "{decoded_golden}"'
        else:
            self.verify_outputs(golden_output, device_output)

    @torch.inference_mode()
    def _test_model_eval_data_parallel(self, assert_eval_token_mismatch):
        model = self.get_framework_model()
        golden = self.get_golden_outputs(model, self.inputs)

        compiled_models = self.compile_models_for_data_parallel(
            model, self.compiler_config
        )

        rt_tensors = []
        for compiled in compiled_models:
            rt_tensor = self.run_model(compiled, self.inputs)
            rt_tensors.append(rt_tensor)

        final_outputs = []
        for rt_tensor in rt_tensors:
            torch_tensors = tt_mlir.to_host(rt_tensor)
            if isinstance(torch_tensors, list):
                final_outputs.extend(torch_tensors)
            else:
                final_outputs.append(torch_tensors)

        self.record_property("achieved_compile_depth", "EXECUTE")
        if self.compiler_config._enable_intermediate_verification:
            warnings.warn(
                "Runtime intermediate verification is not supported in data parallel mode. Ignoring this."
            )
        try:
            for outputs in final_outputs:
                self._verify_full_execution_output(
                    outputs, golden, assert_eval_token_mismatch
                )
        finally:
            if self.parent_device is not None:
                # The model tester object is managing the devices, release all devices.
                DeviceManager.release_parent_device(
                    self.parent_device, cleanup_sub_devices=True
                )
        return final_outputs

    @torch.inference_mode()
    def _test_model_eval_base(self, on_device, assert_eval_token_mismatch):
        model = self.get_framework_model()
        golden = self.get_golden_outputs(model, self.inputs)

        if on_device == True:
            model = self.compile_model(model, self.compiler_config)

        outputs = self.run_model(model, self.inputs)
        self.record_property("achieved_compile_depth", "EXECUTE")

        if self.compiler_config._enable_intermediate_verification:
            self.verify_intermediates_after_execution()

        self._verify_full_execution_output(outputs, golden, assert_eval_token_mismatch)
        return outputs

    @torch.inference_mode()
    def _test_model_eval_op_by_op(self, on_device):
        model = self.get_framework_model()

        if on_device == True:
            model = self.compile_model(model, self.compiler_config)

        outputs = self.run_model(model, self.inputs)
        self.record_property("achieved_compile_depth", "EXECUTE")

        return outputs

    @with_torch_dynamo_cleanup
    def test_model(self, on_device=True, assert_eval_token_mismatch=True):
        if self.mode == "train":
            return self.test_model_train(on_device)
        elif self.mode == "eval":
            return self.test_model_eval(on_device, assert_eval_token_mismatch)
        else:
            raise ValueError(f"Current mode is not supported: {self.mode}")

    def filter_nan_inf_for_record(self, metric_key):
        metric_list = self.record_tag_cache.get(metric_key, [])
        if metric_list:
            metric_list = [
                -1
                if (isinstance(x, float) and x != x)  # NaN case
                else -1
                if (isinstance(x, float) and x == float("inf"))  # +inf
                else -1
                if (isinstance(x, float) and x == -float("inf"))  # -inf
                else 2**32 * (1 if x > 0 else -1)
                if (
                    isinstance(x, (int, float)) and abs(x) > 2**32
                )  # clamp to ±2**32; superset bug
                else x
                for x in metric_list
                if isinstance(x, (int, float)) or isinstance(x, str)
            ]
        self.record_tag_cache[metric_key] = metric_list

    def record_aggregate_model_metric(self, metric_key, default_value=-1):
        # read a metric from the tag cache and write out the average and min values

        metric_list = self.record_tag_cache.get(metric_key, [])
        avg_metric = default_value
        min_metric = default_value
        max_metric = default_value
        filtered_metrics = [
            x for x in metric_list if x is not None
        ]  # remove None values

        if filtered_metrics:  # check null or empty list
            filtered_metrics = [
                x for x in filtered_metrics if isinstance(x, (int, float))
            ]
            avg_metric = sum(filtered_metrics) / len(filtered_metrics)
            min_metric = min(filtered_metrics)
            max_metric = max(filtered_metrics)

        self.record_tag_cache["avg_" + metric_key] = avg_metric
        self.record_tag_cache["min_" + metric_key] = min_metric
        self.record_tag_cache["max_" + metric_key] = max_metric

    def remap_compile_depth(self, compile_depth, min_pcc):
        compile_depth_translation_table = {
            CompileDepth.TORCH_FX: "FAILED_TTMLIR_COMPILATION",
            CompileDepth.STABLEHLO: "FAILED_RUNTIME",
            CompileDepth.TTNN_IR: "FAILED_RUNTIME",
            CompileDepth.COMPILE_OP_BY_OP: "INCORRECT_RESULT",
            CompileDepth.EXECUTE_OP_BY_OP: "INCORRECT_RESULT",
            CompileDepth.EXECUTE: "INCORRECT_RESULT",  # ambiguous between incorrect / passed
        }

        if compile_depth is not CompileDepth.EXECUTE:
            return compile_depth_translation_table[compile_depth]

        return "PASSED" if min_pcc >= self.required_pcc else "INCORRECT_RESULT"

    def flush_tag_cache_to_record(self):
        # record the tags property at the very end of the test as data may
        # be appended to the cache during the test run

        self.record_property("tags", self.record_tag_cache)

    def finalize(self):
        # to be called at the end of the test

        self.filter_nan_inf_for_record("pccs")
        self.filter_nan_inf_for_record("atols")

        self.record_aggregate_model_metric("pccs")
        self.record_aggregate_model_metric("atols")

        # FE standardization - pack a single PCC & ATOL into the tag record
        # use cached metrics. Guaranteed to be init'd to the default value
        self.record_tag_cache["pcc"] = self.record_tag_cache["min_pccs"]
        self.record_tag_cache["atol"] = self.record_tag_cache["max_atols"]

        # Compile depth is remapped post-execution to FE-standardized format
        # based on actual execution result.
        self.record_tag_cache["bringup_status"] = self.remap_compile_depth(
            self.compiler_config.compile_depth, self.record_tag_cache["min_pccs"]
        )

        self.flush_tag_cache_to_record()

    def verify_intermediates_after_execution(self):
        # Prepare CSV output
        output = io.StringIO()
        csv_writer = csv.writer(output)
        op_pcc_fail_threshold = float(os.environ.get("RTI_PCC_FAIL_THRESH", 0.99))
        last_row = None
        first_failing_row = None

        header = [
            "NodeName",
            "PCC",
            "ATOL",
            "ErrorMessage",
            "FlattenedPCC",
            "FlattenedATOL",
            "FlattenedErrorMessage",
        ]
        # Write the header
        csv_writer.writerow(header)

        # Helper function to unpack single-element lists/tuples
        def unpack(value):
            if isinstance(value, (list, tuple)) and len(value) == 1:
                return value[0]
            return value

        # Write each intermediate's metrics as CSV; sanitize out commas
        for _, intermediate in self.compiler_config.runtime_intermediate_cache.items():
            intermediate.calculate_metrics()
            row = [
                intermediate.node.name,
                unpack(intermediate.pcc),
                unpack(intermediate.atol),
                intermediate.error_message.replace(",", ";")
                if intermediate.error_message
                else "",
                unpack(intermediate.flattened_pcc),
                unpack(intermediate.flattened_atol),
                intermediate.flattened_error_message.replace(",", ";")
                if intermediate.flattened_error_message
                else "",
            ]
            csv_writer.writerow(row)

            # Update the last row
            last_row = row

            # Check if this row has a numeric PCC less than the threshold
            pcc_value = unpack(intermediate.pcc)
            if (
                isinstance(pcc_value, (int, float))
                and pcc_value < op_pcc_fail_threshold
            ):
                if first_failing_row is None:
                    first_failing_row = row

        print("[Start Intermediate Verification Report]")
        print(output.getvalue())
        print("[End Intermediate Verification Report]")

        # Print Summary Info
        print("[Intermediate Verification Summary]")
        print(",".join(header))
        print("Final Row:", ",".join([str(el) for el in last_row]))
        print(f"First Failing Op with PCC < {op_pcc_fail_threshold}", end=": ")
        if first_failing_row:
            print(",".join([str(el) for el in first_failing_row]))
        else:
            print("No failing operations found.")
        print("[End Intermediate Verification Summary]")

    @staticmethod
    def print_outputs(results, data_parallel_mode, print_fn):
        if data_parallel_mode:
            assert isinstance(
                results, list
            ), "Results should be a list in data parallel mode"
            for i, result in enumerate(results):
                print(f"Results for device {i}:")
                print_fn(result)
        else:
            print_fn(results)

    def get_parallelism(self):
        parallelism = "single_device"

        assert (
            not (
                self.data_parallel_mode
                and self.compiler_config.automatic_parallelization
            ),
            "Cannot use runtime data parallel and automatic data parallel settings at the same time.",
        )

        if self.data_parallel_mode:
            parallelism = "runtime_data_parallel"

        if self.compiler_config.automatic_parallelization:
            parallelism = "data_parallel"

        return parallelism


# TODO - hshahTT: Add support for data parallel mode for onnx models
class OnnxModelTester(ModelTester):
    def __init__(
        self,
        model_name,
        mode,
        required_pcc=0.99,
        required_atol=None,
        relative_atol=None,
        compiler_config=None,
        assert_pcc=True,
        assert_atol=True,
        run_generate=False,
        record_property_handle=None,
        model_group="generality",
        is_token_output=False,
        model_name_suffix="",
        devices=None,
        data_parallel_mode=False,
    ):

        super().__init__(
            model_name,
            mode,
            required_pcc,
            required_atol,
            relative_atol,
            compiler_config,
            assert_pcc,
            assert_atol,
            run_generate,
            record_property_handle,
            model_group,
            is_token_output,
            model_name_suffix,
            devices,
            data_parallel_mode,
        )
        # Hold an onnxruntime session for golden / non-full compile execution
        self.sess = prepare_inference_session(model_proto=self.framework_model)
        self.torch_inputs = self._load_torch_inputs()
        self.numpy_inputs = self._load_numpy_inputs()

    # Pass this function so we can use superclass __init__ without failure
    def _load_inputs(self):
        pass

    def _load_torch_inputs(self):
        raise NotImplementedError(
            "This method should be implemented in the derived class"
        )

    def _load_numpy_inputs(self):
        return torch_input_to_onnx(self.sess, self.torch_inputs)

    def compile_model(self, model, compiler_config):
        model = compile_onnx(model, compiler_config)
        self.compiled_models.append(model)
        return model

    def run_model(self, model, inputs):
        outputs = self.sess.run(None, inputs)
        return onnx_output_to_torch(outputs)

    def test_model_train(self, on_device=True):
        raise NotImplementedError("TODO: Implement this method")

    def test_model_eval(self, on_device=True, _assert_eval_token_mismatch=False):
        golden = self.run_model(self.framework_model, self.numpy_inputs)

        if on_device == True:
            model = self.compile_model(self.framework_model, self.compiler_config)

        outputs = self.run_model(model, self.numpy_inputs)

        self.verify_outputs(golden, outputs)

        return [
            torch.from_numpy(out) if isinstance(out, np.ndarray) else out
            for out in outputs
        ]<|MERGE_RESOLUTION|>--- conflicted
+++ resolved
@@ -222,13 +222,7 @@
             "config",
             {
                 "compiler_config": compiler_config.to_dict(),
-<<<<<<< HEAD
-                "parallelism": "data_parallel"
-                if data_parallel_mode
-                else "single_device",
-=======
                 "parallelism": self.get_parallelism(),
->>>>>>> b91d2c88
             },
         )
 
