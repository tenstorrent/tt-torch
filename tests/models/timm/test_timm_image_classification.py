# SPDX-FileCopyrightText: (c) 2024 Tenstorrent AI ULC
#
# SPDX-License-Identifier: Apache-2.0
# Reference: https://huggingface.co/timm
# PyTorch Image Models (timm) is a collection of image models, layers, utilities, optimizers, schedulers, data-loaders / augmentations, and reference training / validation scripts that aim to pull together a wide variety of SOTA models with ability to reproduce ImageNet training results.

from urllib.request import urlopen
from PIL import Image
import torch
import pytest
from tests.utils import ModelTester
from tt_torch.tools.utils import CompilerConfig, CompileDepth, OpByOpBackend

dependencies = ["timm==1.0.9"]


class ThisTester(ModelTester):
    def _load_model(self):
        import timm

        model = timm.create_model(self.model_name, pretrained=True)
        model = model.to(torch.bfloat16)
        return model

    def _load_inputs(self):
        import timm

        img = Image.open(
            urlopen(
                "https://huggingface.co/datasets/huggingface/documentation-images/resolve/main/beignets-task-guide.png"
            )
        )
        # get model specific transforms (normalization, resize)
        data_config = timm.data.resolve_model_data_config(self.framework_model)
        transforms = timm.data.create_transform(**data_config, is_training=False)
        input_batch = transforms(img).unsqueeze(
            0
        )  # unsqueeze single image into batch of 1
        input_batch = input_batch.to(torch.bfloat16)
        return input_batch


# Separate lists for models and modes
model_list = [
    "tf_efficientnet_lite0.in1k",
    "tf_efficientnet_lite1.in1k",
    "tf_efficientnet_lite2.in1k",
    "tf_efficientnet_lite3.in1k",
    "tf_efficientnet_lite4.in1k",
    "ghostnet_100.in1k",
    "ghostnetv2_100.in1k",
    "inception_v4.tf_in1k",
    "mixer_b16_224.goog_in21k",
    "mobilenetv1_100.ra4_e3600_r224_in1k",
    "ese_vovnet19b_dw.ra_in1k",
    "xception71.tf_in1k",
    "dla34.in1k",
    "hrnet_w18.ms_aug_in1k",
]


@pytest.mark.usefixtures("manage_dependencies")
@pytest.mark.parametrize("model_name", model_list)
@pytest.mark.parametrize("mode", ["train", "eval"])
@pytest.mark.parametrize(
    "op_by_op",
    [OpByOpBackend.STABLEHLO, OpByOpBackend.TORCH, None],
    ids=["op_by_op_stablehlo", "op_by_op_torch", "full"],
)
def test_timm_image_classification(record_property, model_name, mode, op_by_op):
    if mode == "train":
        pytest.skip()

    cc = CompilerConfig()
    cc.enable_consteval = True
    cc.consteval_parameters = True
    if op_by_op:
        cc.compile_depth = CompileDepth.EXECUTE_OP_BY_OP
        if op_by_op == OpByOpBackend.STABLEHLO:
            cc.op_by_op_backend = OpByOpBackend.STABLEHLO

<<<<<<< HEAD
    assert_pcc = (
        True
        if model_name
        in [
            "dla34.in1k",
            "ghostnet_100.in1k",
            "hrnet_w18.ms_aug_in1k",
            "tf_efficientnet_lite0.in1k",
            "tf_efficientnet_lite1.in1k",
            "tf_efficientnet_lite2.in1k",
            "tf_efficientnet_lite3.in1k",
            "tf_efficientnet_lite4.in1k",
            "xception71.tf_in1k",
        ]
        else False
    )

=======
    model_group = "red" if model_name == "ese_vovnet19b_dw.ra_in1k" else "generality"
>>>>>>> 48c2ca89
    tester = ThisTester(
        model_name,
        mode,
        compiler_config=cc,
        assert_pcc=assert_pcc,
        assert_atol=False,
        record_property_handle=record_property,
        model_group=model_group,
    )
    results = tester.test_model()

    if mode == "eval":
        top5_probabilities, top5_class_indices = torch.topk(
            results.softmax(dim=1) * 100, k=5
        )
        print(
            f"Model: {model_name} | Predicted class ID: {top5_class_indices[0]} | Probability: {top5_probabilities[0]}"
        )

    tester.finalize()<|MERGE_RESOLUTION|>--- conflicted
+++ resolved
@@ -79,7 +79,6 @@
         if op_by_op == OpByOpBackend.STABLEHLO:
             cc.op_by_op_backend = OpByOpBackend.STABLEHLO
 
-<<<<<<< HEAD
     assert_pcc = (
         True
         if model_name
@@ -97,9 +96,7 @@
         else False
     )
 
-=======
     model_group = "red" if model_name == "ese_vovnet19b_dw.ra_in1k" else "generality"
->>>>>>> 48c2ca89
     tester = ThisTester(
         model_name,
         mode,
